import asyncio
<<<<<<< HEAD

from app.bot import bot, dp
from app.custom_logging.TelegramLogHandler import send_chat_info_log
from app.custom_logging.setup import setup_logging
from app.database.db import startup
from app.handlers.init_handlers import register_handlers

=======
import logging
>>>>>>> 8135830c

from app.bot import bot, dp
from app.keyboards.init_keyboards import refresh_all_keyboards
from app.utils.custom_logging.TelegramLogHandler import send_chat_info_log
from app.utils.custom_logging.setup import setup_logging
from app.database.db import checking_db
from app.handlers.init_handlers import register_handlers
from app.utils.week_mark import init_week_mark, update_week_mark
from app.middlewares.UserContextMiddleware import UserContextMiddleware

<<<<<<< HEAD
async def main():
    """
    @brief Главная функция запуска бота.

    @details:
        - Проверяет и создает БД при необходимости
        - Создает объект Bot и Dispatcher
        - Регистрирует роутеры с обработчиками сообщений и callback
        - Запускает polling для обработки сообщений Telegram
        - Запускает логирование
    """

    logger = setup_logging(bot)
=======
logger = logging.getLogger(__name__)

async def on_startup():
    """Настройка бота перед запуском"""

    setup_logging(bot)

    await checking_db()
    await refresh_all_keyboards()

    dp.message.middleware(UserContextMiddleware())
    dp.callback_query.middleware(UserContextMiddleware())
>>>>>>> 8135830c

    await startup()

<<<<<<< HEAD
    register_handlers(dp)

    logger.info("Бот успешно запущен")
    await send_chat_info_log(bot, "Бот успешно запущен")
=======
    await init_week_mark()
    asyncio.create_task(update_week_mark())

    logger.info("Бот успешно запущен")
    await send_chat_info_log(bot, "Бот успешно запущен")

async def main():
    """Главная функция запуска бота."""

    dp.startup.register(on_startup)
>>>>>>> 8135830c
    await dp.start_polling(bot, skip_updates=True)

if __name__ == "__main__":
    asyncio.run(main())<|MERGE_RESOLUTION|>--- conflicted
+++ resolved
@@ -1,15 +1,5 @@
 import asyncio
-<<<<<<< HEAD
-
-from app.bot import bot, dp
-from app.custom_logging.TelegramLogHandler import send_chat_info_log
-from app.custom_logging.setup import setup_logging
-from app.database.db import startup
-from app.handlers.init_handlers import register_handlers
-
-=======
 import logging
->>>>>>> 8135830c
 
 from app.bot import bot, dp
 from app.keyboards.init_keyboards import refresh_all_keyboards
@@ -20,21 +10,6 @@
 from app.utils.week_mark import init_week_mark, update_week_mark
 from app.middlewares.UserContextMiddleware import UserContextMiddleware
 
-<<<<<<< HEAD
-async def main():
-    """
-    @brief Главная функция запуска бота.
-
-    @details:
-        - Проверяет и создает БД при необходимости
-        - Создает объект Bot и Dispatcher
-        - Регистрирует роутеры с обработчиками сообщений и callback
-        - Запускает polling для обработки сообщений Telegram
-        - Запускает логирование
-    """
-
-    logger = setup_logging(bot)
-=======
 logger = logging.getLogger(__name__)
 
 async def on_startup():
@@ -47,16 +22,9 @@
 
     dp.message.middleware(UserContextMiddleware())
     dp.callback_query.middleware(UserContextMiddleware())
->>>>>>> 8135830c
 
-    await startup()
-
-<<<<<<< HEAD
     register_handlers(dp)
 
-    logger.info("Бот успешно запущен")
-    await send_chat_info_log(bot, "Бот успешно запущен")
-=======
     await init_week_mark()
     asyncio.create_task(update_week_mark())
 
@@ -67,7 +35,6 @@
     """Главная функция запуска бота."""
 
     dp.startup.register(on_startup)
->>>>>>> 8135830c
     await dp.start_polling(bot, skip_updates=True)
 
 if __name__ == "__main__":
