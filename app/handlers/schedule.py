--- conflicted
+++ resolved
@@ -1,20 +1,4 @@
 """
-<<<<<<< HEAD
-Реализует обработчики (aiogram Router) для просмотра расписания студентами.
-
-1. Выбор факультета
-2. Выбор группы
-3. Выбор типа недели (чётная, нечётная, полное)
-4. Форматирование и вывод расписания
-
-Ошибки при формировании расписания фиксируются через logging.
-"""
-
-import logging
-import re
-from collections import defaultdict
-
-=======
 Реализует обработчики для просмотра расписания студентами.
 
 Ошибки при формировании расписания фиксируются через logging.
@@ -24,44 +8,11 @@
 import datetime
 
 from sqlalchemy import select
->>>>>>> 8135830c
 from aiogram import F, Router
 from aiogram.filters import StateFilter
 from aiogram.fsm.context import FSMContext
 from aiogram.types import Message, CallbackQuery
 
-<<<<<<< HEAD
-from app.extracting_schedule.worker import get_schedule_for_group
-from app.keyboards.faculty_kb import abbr_faculty
-from app.keyboards.find_kb import faculty_keyboard_find, groups_keyboards_find
-from app.keyboards.schedule_keyboards import choice_week_kb
-from app.state.states import ShowSheduleStates
-
-router = Router()
-logger = logging.getLogger(__name__)
-
-@router.callback_query(F.data.startswith("cancel_"), F.data.endswith("_find"))
-async def cancel_find(callback: CallbackQuery, state: FSMContext):
-    """
-    Обработка отмены поиска.
-
-    Действия:
-    - Очищает состояние.
-    - Сообщает пользователю об отмене.
-    """
-
-    await state.clear()
-    await callback.message.edit_text(f"❌ Поиск отменён.")
-
-@router.message(F.text=="Просмотреть расписание")
-async def get_schedule_start(message: Message, state: FSMContext):
-    """
-    Начало сценария просмотра расписания.
-
-    Действия:
-    - Отправляет клавиатуру факультетов.
-    - Устанавливает состояние choice_faculty.
-=======
 from app.utils import week_mark
 from app.utils.schedule.worker import get_schedule_for_group
 from app.keyboards.base_kb import abbr_faculty
@@ -123,7 +74,6 @@
 
 @router.message(F.text == "Расписание на сегодня")
 async def get_schedule_today(message: Message):
->>>>>>> 8135830c
     """
     Отображает расписание на сегодняшний день для пользователя,
     исходя из его faculty_id и group_id в таблице user.
@@ -172,40 +122,6 @@
             for text in text_blocks:
                 await message.answer(text, parse_mode="MarkdownV2", disable_web_page_preview=True)
 
-<<<<<<< HEAD
-    await message.answer("Выберите факультет:", reply_markup=faculty_keyboard_find)
-    await state.set_state(ShowSheduleStates.choice_faculty)
-
-@router.callback_query(StateFilter(ShowSheduleStates.choice_faculty), F.data.startswith("faculty:"))
-async def get_schedule_faculty(callback: CallbackQuery, state: FSMContext):
-    """
-    Обработка выбора факультета.
-
-    Действия:
-    - Определяет название факультета по сокращению.
-    - Показывает клавиатуру с группами.
-    - Если групп нет → сообщение об ошибке.
-    """
-
-    faculty_name = abbr_faculty[callback.data.split(":")[1]]
-    groups_kb = groups_keyboards_find.get(faculty_name)
-    if not groups_kb:
-        await callback.message.edit_text("❌ Для этого факультета нет групп.")
-        return
-    await callback.message.edit_text(f"Выберите группу факультета {faculty_name}:", reply_markup=groups_kb)
-    await state.set_state(ShowSheduleStates.choice_group)
-
-@router.callback_query(StateFilter(ShowSheduleStates.choice_group), F.data.startswith("group:"))
-async def choice_type_week(callback: CallbackQuery, state: FSMContext):
-    """
-    Обработка выбора группы.
-
-    Действия:
-    - Сохраняет выбранную группу в состояние.
-    - Просит выбрать тип расписания (неделя plus/minus/full).
-    """
-
-=======
 
     except Exception as e:
         logger.error(f"⚠️ Ошибка при выводе расписания на сегодня: {e}")
@@ -352,37 +268,20 @@
     - Просит выбрать тип расписания (неделя plus/minus/full).
     """
 
->>>>>>> 8135830c
     group_name = callback.data.split(":")[1]
     await state.update_data(group_name=group_name)
     await state.set_state(ShowSheduleStates.choice_week)
 
-<<<<<<< HEAD
-    await callback.message.edit_text("Выберите тип расписания:", reply_markup=choice_week_kb())
-
-
-
-def escape_md_v2(text: str) -> str:
-    escape_chars = r"_*[]()~`>#+-=|{}.!\\"
-    return ''.join(f'\\{c}' if c in escape_chars else c for c in text)
+    await callback.message.edit_text(f"Выберите тип расписания:\n"
+                                     f"Сейчас неделя {week_mark.WEEK_MARK_STICKER}", reply_markup=get_choice_week_kb())
+
 
 @router.callback_query(StateFilter(ShowSheduleStates.choice_week), F.data.startswith("week:"))
 async def show_schedule(callback: CallbackQuery, state: FSMContext):
-    MAX_MESSAGE_LENGTH = 4000
-    url_pattern = re.compile(r"(https?://\S+)")
-
-=======
-    await callback.message.edit_text(f"Выберите тип расписания:\n"
-                                     f"Сейчас неделя {week_mark.WEEK_MARK_STICKER}", reply_markup=get_choice_week_kb())
-
-
-@router.callback_query(StateFilter(ShowSheduleStates.choice_week), F.data.startswith("week:"))
-async def show_schedule(callback: CallbackQuery, state: FSMContext):
     """
     Показывает расписание для выбранной группы и типа недели
     (чётная, нечётная, полное) с использованием общей функции форматирования.
     """
->>>>>>> 8135830c
 
     state_data = await state.get_data()
     group_name = state_data.get("group_name")
@@ -394,99 +293,6 @@
             await callback.message.edit_text(f"Расписание для {group_name} пустое.")
             return
 
-<<<<<<< HEAD
-        lessons_by_day = defaultdict(list)
-        for l in lessons:
-            if l.weekday is not None:
-                lessons_by_day[l.weekday].append(l)
-
-        week_order = sorted(lessons_by_day.keys())
-        weekday_names = {
-            1: "Понедельник",
-            2: "Вторник",
-            3: "Среда",
-            4: "Четверг",
-            5: "Пятница",
-            6: "Суббота",
-            7: "Воскресенье"
-        }
-
-        lesson_num_emoji = {
-            1: "1️⃣", 2: "2️⃣", 3: "3️⃣",
-            4: "4️⃣", 5: "5️⃣", 6: "6️⃣", 7: "7️⃣"
-        }
-
-        def format_lesson(l):
-            start = l.start_time.strftime("%H:%M") if l.start_time else "❓❓:❓❓"
-            end = l.end_time.strftime("%H:%M") if l.end_time else "❓❓:❓❓"
-            time_str = f"⏳ {start} \\- {end}"
-
-            lesson_num = lesson_num_emoji.get(l.lesson_number + 1, "❓")
-
-            rooms_text = l.rooms or "Место проведения не указано"
-            urls = url_pattern.findall(rooms_text)
-            if urls:
-                rooms_text = url_pattern.sub(lambda m: f"[нажмите для подключения]({m.group(0)})", rooms_text)
-            else:
-                rooms_text = escape_md_v2(rooms_text)
-            room = f"📍{rooms_text}"
-
-            professors = ", ".join(l.professors) if isinstance(l.professors, list) else (l.professors or "Преподаватель не указан")
-            professors = escape_md_v2(professors)
-
-            marker = "⚪"
-            if l.week_mark == "plus":
-                marker = "➕"
-            elif l.week_mark == "minus":
-                marker = "➖"
-
-            subject = escape_md_v2(l.subject or "Предмет не указан")
-
-            return f"  {marker} {lesson_num} {subject}\n  👨‍🏫 {professors}\n  {room}\n  {time_str}"
-
-        day_texts = []
-        header = {
-            "plus": "📅 Неделя ➕\n\n",
-            "minus": "📅 Неделя ➖\n\n",
-            "full": "📅 Полное расписание:\n\n"
-        }.get(week, "📅 Полное расписание:\n\n")
-
-        for wd in week_order:
-            day_lessons = sorted(lessons_by_day[wd], key=lambda x: x.lesson_number or 0)
-            if week == "plus":
-                filtered = [l for l in day_lessons if l.week_mark in ("every", "plus")]
-            elif week == "minus":
-                filtered = [l for l in day_lessons if l.week_mark in ("every", "minus")]
-            else:
-                filtered = day_lessons
-
-            if filtered:
-                day_block = f"🗓 *{escape_md_v2(weekday_names[wd])}*:\n" + "\n\n".join(format_lesson(l) for l in filtered) + "\n\n"
-                day_texts.append(day_block)
-
-        if not day_texts:
-            await callback.message.edit_text(f"На выбранную неделю ({week}) расписание для {group_name} пустое.")
-            return
-
-        messages = []
-        current_text = header
-        for day_text in day_texts:
-            if len(current_text) + len(day_text) > MAX_MESSAGE_LENGTH:
-                messages.append(current_text)
-                current_text = day_text
-            else:
-                current_text += day_text
-        if current_text:
-            messages.append(current_text)
-
-        await callback.message.edit_text(messages[0], parse_mode="MarkdownV2")
-        for msg in messages[1:]:
-            await callback.message.answer(msg, parse_mode="MarkdownV2")
-
-    except Exception as e:
-        await callback.message.edit_text(f"Ошибка при выводе расписания для {group_name}")
-        logger.error(f"Ошибка при выводе расписания для {group_name}: {e}")
-=======
         messages = format_schedule(lessons=lessons, week=week, header_prefix=f"📅 Расписание для {group_name}")
 
         if not messages:
@@ -502,5 +308,4 @@
         await callback.message.edit_text(
             f"⚠️ Произошла ошибка при выводе расписания для *{escape_md_v2(group_name)}*.",
             parse_mode="MarkdownV2"
-        )
->>>>>>> 8135830c
+        )